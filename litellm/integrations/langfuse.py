--- conflicted
+++ resolved
@@ -27,21 +27,7 @@
         self.langfuse_host = os.getenv("LANGFUSE_HOST", "https://cloud.langfuse.com")
         self.langfuse_release = os.getenv("LANGFUSE_RELEASE")
         self.langfuse_debug = os.getenv("LANGFUSE_DEBUG")
-<<<<<<< HEAD
-
-        parameters = {
-            "public_key": self.public_key,
-            "secret_key": self.secret_key,
-            "host": self.langfuse_host,
-            "release": self.langfuse_release,
-            "debug": self.langfuse_debug,
-        }
-
-        if Version(langfuse.version.__version__) >= Version("2.6.0"):
-            parameters["sdk_integration"] = "litellm"
-        
-        self.Langfuse = Langfuse(**parameters)
-=======
+
         self.Langfuse = Langfuse(
             public_key=self.public_key,
             secret_key=self.secret_key,
@@ -49,8 +35,8 @@
             release=self.langfuse_release,
             debug=self.langfuse_debug,
             flush_interval=1,  # flush interval in seconds
+            sdk_integration="litellm",
         )
->>>>>>> ebfefe61
 
         if os.getenv("UPSTREAM_LANGFUSE_SECRET_KEY") is not None:
             self.upstream_langfuse_secret_key = os.getenv(
