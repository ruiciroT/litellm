--- conflicted
+++ resolved
@@ -244,13 +244,9 @@
         ctx = contextvars.copy_context()
         func_with_context = partial(ctx.run, func)
 
-<<<<<<< HEAD
-=======
         _, custom_llm_provider, _, _ = get_llm_provider(
             model=model, api_base=kwargs.get("api_base", None)
         )
-
->>>>>>> 0a762695
         if (
             custom_llm_provider == "openai"
             or custom_llm_provider == "azure"
