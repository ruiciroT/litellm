# +-----------------------------------------------+
# |                                               |
# |           Give Feedback / Get Help            |
# | https://github.com/BerriAI/litellm/issues/new |
# |                                               |
# +-----------------------------------------------+
#
#  Thank you ! We ❤️ you! - Krrish & Ishaan 

import os, openai, sys, json, inspect, uuid, datetime, threading
from typing import Any
from functools import partial
import dotenv, traceback, random, asyncio, time, contextvars
from copy import deepcopy
import httpx
import litellm

from litellm import (  # type: ignore
    client,
    exception_type,
    get_optional_params,
    get_litellm_params,
    Logging,
)
from litellm.utils import (
    get_secret,
    CustomStreamWrapper,
    read_config_args,
    completion_with_fallbacks,
    get_llm_provider,
    get_api_key,
    mock_completion_streaming_obj, 
    convert_to_model_response_object, 
    token_counter, 
    Usage, 
    get_optional_params_embeddings,
    get_optional_params_image_gen
)
from .llms import (
    anthropic,
    together_ai,
    ai21,
    sagemaker,
    bedrock,
    huggingface_restapi,
    replicate,
    aleph_alpha,
    nlp_cloud,
    baseten,
    vllm,
    ollama,
    cohere,
    petals,
    oobabooga,
    openrouter,
    palm,
    vertex_ai,
    maritalk)
from .llms.openai import OpenAIChatCompletion, OpenAITextCompletion
from .llms.azure import AzureChatCompletion
from .llms.huggingface_restapi import Huggingface
from .llms.prompt_templates.factory import prompt_factory, custom_prompt, function_call_prompt
import tiktoken
from concurrent.futures import ThreadPoolExecutor
from typing import Callable, List, Optional, Dict, Union, Mapping

encoding = tiktoken.get_encoding("cl100k_base")
from litellm.utils import (
    get_secret,
    CustomStreamWrapper,
    TextCompletionStreamWrapper,
    ModelResponse,
    TextCompletionResponse,
    TextChoices,
    EmbeddingResponse,
    read_config_args,
    Choices, 
    Message
)

####### ENVIRONMENT VARIABLES ###################
dotenv.load_dotenv()  # Loading env variables using dotenv
openai_chat_completions = OpenAIChatCompletion()
openai_text_completions = OpenAITextCompletion()
azure_chat_completions = AzureChatCompletion()
huggingface = Huggingface()
####### COMPLETION ENDPOINTS ################

class LiteLLM:

  def __init__(self, *, 
               api_key=None, 
               organization: Optional[str] = None,
               base_url: Optional[str]= None,
               timeout: Optional[float] = 600,
               max_retries: Optional[int] = litellm.num_retries,
               default_headers: Optional[Mapping[str, str]] = None,):
    self.params = locals()
    self.chat = Chat(self.params)

class Chat():

  def __init__(self, params):
    self.params = params
    self.completions = Completions(self.params)
      
class Completions():
  
  def __init__(self, params):
    self.params = params

  def create(self, messages, model=None, **kwargs):
    for k, v in kwargs.items():
        self.params[k] = v
    model = model or self.params.get('model')
    response = completion(model=model, messages=messages, **self.params)
    return response  

@client
async def acompletion(*args, **kwargs):
    """
    Asynchronously executes a litellm.completion() call for any of litellm supported llms (example gpt-4, gpt-3.5-turbo, claude-2, command-nightly)

    Parameters:
        model (str): The name of the language model to use for text completion. see all supported LLMs: https://docs.litellm.ai/docs/providers/
        messages (List): A list of message objects representing the conversation context (default is an empty list).

        OPTIONAL PARAMS
        functions (List, optional): A list of functions to apply to the conversation messages (default is an empty list).
        function_call (str, optional): The name of the function to call within the conversation (default is an empty string).
        temperature (float, optional): The temperature parameter for controlling the randomness of the output (default is 1.0).
        top_p (float, optional): The top-p parameter for nucleus sampling (default is 1.0).
        n (int, optional): The number of completions to generate (default is 1).
        stream (bool, optional): If True, return a streaming response (default is False).
        stop(string/list, optional): - Up to 4 sequences where the LLM API will stop generating further tokens.
        max_tokens (integer, optional): The maximum number of tokens in the generated completion (default is infinity).
        presence_penalty (float, optional): It is used to penalize new tokens based on their existence in the text so far.
        frequency_penalty: It is used to penalize new tokens based on their frequency in the text so far.
        logit_bias (dict, optional): Used to modify the probability of specific tokens appearing in the completion.
        user (str, optional):  A unique identifier representing your end-user. This can help the LLM provider to monitor and detect abuse.
        metadata (dict, optional): Pass in additional metadata to tag your completion calls - eg. prompt version, details, etc. 
        api_base (str, optional): Base URL for the API (default is None).
        api_version (str, optional): API version (default is None).
        api_key (str, optional): API key (default is None).
        model_list (list, optional): List of api base, version, keys

        LITELLM Specific Params
        mock_response (str, optional): If provided, return a mock completion response for testing or debugging purposes (default is None).
        force_timeout (int, optional): The maximum execution time in seconds for the completion request (default is 600).
        custom_llm_provider (str, optional): Used for Non-OpenAI LLMs, Example usage for bedrock, set model="amazon.titan-tg1-large" and custom_llm_provider="bedrock"
    Returns:
        ModelResponse: A response object containing the generated completion and associated metadata.

    Notes:
        - This function is an asynchronous version of the `completion` function.
        - The `completion` function is called using `run_in_executor` to execute synchronously in the event loop.
        - If `stream` is True, the function returns an async generator that yields completion lines.
    """
    loop = asyncio.get_event_loop()
    model = args[0] if len(args) > 0 else kwargs["model"]
    ### PASS ARGS TO COMPLETION ### 
    kwargs["acompletion"] = True
    custom_llm_provider = None
    try: 
        # Use a partial function to pass your keyword arguments
        func = partial(completion, *args, **kwargs)

        # Add the context to the function
        ctx = contextvars.copy_context()
        func_with_context = partial(ctx.run, func)

        _, custom_llm_provider, _, _ = get_llm_provider(model=model, api_base=kwargs.get("api_base", None))

        if (custom_llm_provider == "openai" 
            or custom_llm_provider == "azure" 
            or custom_llm_provider == "custom_openai"
            or custom_llm_provider == "anyscale"
            or custom_llm_provider == "mistral"
            or custom_llm_provider == "openrouter"
            or custom_llm_provider == "deepinfra"
            or custom_llm_provider == "perplexity"
            or custom_llm_provider == "text-completion-openai"
            or custom_llm_provider == "huggingface"
            or custom_llm_provider == "ollama"
            or custom_llm_provider == "vertex_ai"): # currently implemented aiohttp calls for just azure and openai, soon all. 
            if kwargs.get("stream", False): 
                response = completion(*args, **kwargs)
            else:
                # Await normally
                init_response = await loop.run_in_executor(None, func_with_context)
                if isinstance(init_response, dict) or isinstance(init_response, ModelResponse): ## CACHING SCENARIO 
                    response = init_response
                elif asyncio.iscoroutine(init_response):
                    response = await init_response
        else: 
            # Call the synchronous function using run_in_executor
            response =  await loop.run_in_executor(None, func_with_context)
        if kwargs.get("stream", False): # return an async generator
            return _async_streaming(response=response, model=model, custom_llm_provider=custom_llm_provider, args=args)
        else: 
            return response
    except Exception as e: 
        custom_llm_provider = custom_llm_provider or "openai"
        raise exception_type(
                model=model, custom_llm_provider=custom_llm_provider, original_exception=e, completion_kwargs=args,
            )

async def _async_streaming(response, model, custom_llm_provider, args): 
    try: 
        print_verbose(f"received response in _async_streaming: {response}")
        async for line in response: 
            print_verbose(f"line in async streaming: {line}")
            yield line
    except Exception as e: 
        print_verbose(f"error raised _async_streaming: {traceback.format_exc()}")
        raise exception_type(
                model=model, custom_llm_provider=custom_llm_provider, original_exception=e, completion_kwargs=args,
            )

def mock_completion(model: str, messages: List, stream: Optional[bool] = False, mock_response: str = "This is a mock request", **kwargs):
    """
    Generate a mock completion response for testing or debugging purposes.

    This is a helper function that simulates the response structure of the OpenAI completion API.

    Parameters:
        model (str): The name of the language model for which the mock response is generated.
        messages (List): A list of message objects representing the conversation context.
        stream (bool, optional): If True, returns a mock streaming response (default is False).
        mock_response (str, optional): The content of the mock response (default is "This is a mock request").
        **kwargs: Additional keyword arguments that can be used but are not required.

    Returns:
        litellm.ModelResponse: A ModelResponse simulating a completion response with the specified model, messages, and mock response.

    Raises:
        Exception: If an error occurs during the generation of the mock completion response.

    Note:
        - This function is intended for testing or debugging purposes to generate mock completion responses.
        - If 'stream' is True, it returns a response that mimics the behavior of a streaming completion.
    """
    try:
        model_response = ModelResponse(stream=stream)
        if stream is True:
            # don't try to access stream object,
            response = mock_completion_streaming_obj(model_response, mock_response=mock_response, model=model)
            return response
        
        model_response["choices"][0]["message"]["content"] = mock_response
        model_response["created"] = int(time.time())
        model_response["model"] = model
        return model_response

    except:
        traceback.print_exc()
        raise Exception("Mock completion response failed")

@client
def completion(
    model: str,
    # Optional OpenAI params: see https://platform.openai.com/docs/api-reference/chat/create
    messages: List = [],
    functions: Optional[List] = None,
    function_call: Optional[str] = None,
    timeout: Optional[Union[float, int]] = None,
    temperature: Optional[float] = None,
    top_p: Optional[float] = None,
    n: Optional[int] = None,
    stream: Optional[bool] = None,
    stop=None,
    max_tokens: Optional[float] = None,
    presence_penalty: Optional[float] = None,
    frequency_penalty: Optional[float]=None,
    logit_bias: Optional[dict] = None,
    user: Optional[str] = None,
    # openai v1.0+ new params
    response_format: Optional[dict] = None,
    seed: Optional[int] = None,
    tools: Optional[List] = None,
    tool_choice: Optional[str] = None,
    deployment_id = None,
    # set api_base, api_version, api_key
    base_url: Optional[str] = None,
    api_version: Optional[str] = None,
    api_key: Optional[str] = None,
    model_list: Optional[list] = None, # pass in a list of api_base,keys, etc. 

    # Optional liteLLM function params
    **kwargs,
) -> Union[ModelResponse, CustomStreamWrapper]:
    """
    Perform a completion() using any of litellm supported llms (example gpt-4, gpt-3.5-turbo, claude-2, command-nightly)
    Parameters:
        model (str): The name of the language model to use for text completion. see all supported LLMs: https://docs.litellm.ai/docs/providers/
        messages (List): A list of message objects representing the conversation context (default is an empty list).

        OPTIONAL PARAMS
        functions (List, optional): A list of functions to apply to the conversation messages (default is an empty list).
        function_call (str, optional): The name of the function to call within the conversation (default is an empty string).
        temperature (float, optional): The temperature parameter for controlling the randomness of the output (default is 1.0).
        top_p (float, optional): The top-p parameter for nucleus sampling (default is 1.0).
        n (int, optional): The number of completions to generate (default is 1).
        stream (bool, optional): If True, return a streaming response (default is False).
        stop(string/list, optional): - Up to 4 sequences where the LLM API will stop generating further tokens.
        max_tokens (integer, optional): The maximum number of tokens in the generated completion (default is infinity).
        presence_penalty (float, optional): It is used to penalize new tokens based on their existence in the text so far.
        frequency_penalty: It is used to penalize new tokens based on their frequency in the text so far.
        logit_bias (dict, optional): Used to modify the probability of specific tokens appearing in the completion.
        user (str, optional):  A unique identifier representing your end-user. This can help the LLM provider to monitor and detect abuse.
        metadata (dict, optional): Pass in additional metadata to tag your completion calls - eg. prompt version, details, etc. 
        api_base (str, optional): Base URL for the API (default is None).
        api_version (str, optional): API version (default is None).
        api_key (str, optional): API key (default is None).
        model_list (list, optional): List of api base, version, keys

        LITELLM Specific Params
        mock_response (str, optional): If provided, return a mock completion response for testing or debugging purposes (default is None).
        custom_llm_provider (str, optional): Used for Non-OpenAI LLMs, Example usage for bedrock, set model="amazon.titan-tg1-large" and custom_llm_provider="bedrock"
        max_retries (int, optional): The number of retries to attempt (default is 0).
    Returns:
        ModelResponse: A response object containing the generated completion and associated metadata.

    Note:
        - This function is used to perform completions() using the specified language model.
        - It supports various optional parameters for customizing the completion behavior.
        - If 'mock_response' is provided, a mock completion response is returned for testing or debugging.
    """
    ######### unpacking kwargs #####################
    args = locals()
    api_base = kwargs.get('api_base', None)
    mock_response = kwargs.get('mock_response', None)
    force_timeout= kwargs.get('force_timeout', 600) ## deprecated
    logger_fn = kwargs.get('logger_fn', None)
    verbose = kwargs.get('verbose', False)
    custom_llm_provider = kwargs.get('custom_llm_provider', None)
    litellm_logging_obj = kwargs.get('litellm_logging_obj', None)
    id = kwargs.get('id', None)
    metadata = kwargs.get('metadata', None)
    model_info = kwargs.get('model_info', None)
    proxy_server_request = kwargs.get('proxy_server_request', None)
    fallbacks = kwargs.get('fallbacks', None)
    headers = kwargs.get("headers", None)
    num_retries = kwargs.get("num_retries", None) ## deprecated
    max_retries = kwargs.get("max_retries", None)
    context_window_fallback_dict = kwargs.get("context_window_fallback_dict", None)
    ### CUSTOM MODEL COST ### 
    input_cost_per_token = kwargs.get("input_cost_per_token", None)
    output_cost_per_token = kwargs.get("output_cost_per_token", None)
    ### CUSTOM PROMPT TEMPLATE ### 
    initial_prompt_value = kwargs.get("initial_prompt_value", None)
    roles = kwargs.get("roles", None)
    final_prompt_value = kwargs.get("final_prompt_value", None)
    bos_token = kwargs.get("bos_token", None)
    eos_token = kwargs.get("eos_token", None)
    preset_cache_key = kwargs.get("preset_cache_key", None)
    hf_model_name = kwargs.get("hf_model_name", None)
    ### ASYNC CALLS ### 
    acompletion = kwargs.get("acompletion", False)
    client = kwargs.get("client", None)
    ######## end of unpacking kwargs ###########
    openai_params = ["functions", "function_call", "temperature", "temperature", "top_p", "n", "stream", "stop", "max_tokens", "presence_penalty", "frequency_penalty", "logit_bias", "user", "request_timeout", "api_base", "api_version", "api_key", "deployment_id", "organization", "base_url", "default_headers", "timeout", "response_format", "seed", "tools", "tool_choice", "max_retries"]
    litellm_params = ["metadata", "acompletion", "caching", "mock_response", "api_key", "api_version", "api_base", "force_timeout", "logger_fn", "verbose", "custom_llm_provider", "litellm_logging_obj", "litellm_call_id", "use_client", "id", "fallbacks", "azure", "headers", "model_list", "num_retries", "context_window_fallback_dict", "roles", "final_prompt_value", "bos_token", "eos_token", "request_timeout", "complete_response", "self", "client", "rpm", "tpm", "input_cost_per_token", "output_cost_per_token", "hf_model_name", "model_info", "proxy_server_request", "preset_cache_key", "caching_groups"]
    default_params = openai_params + litellm_params
    non_default_params = {k: v for k,v in kwargs.items() if k not in default_params} # model-specific params - pass them straight to the model/provider
    if mock_response:
        return mock_completion(model, messages, stream=stream, mock_response=mock_response)
    if timeout is None:
        timeout = kwargs.get("request_timeout", None) or 600 # set timeout for 10 minutes by default 
    timeout = float(timeout)
    try:
        if base_url is not None: 
            api_base = base_url
        if max_retries is not None: # openai allows openai.OpenAI(max_retries=3)
            num_retries = max_retries
        logging = litellm_logging_obj
        fallbacks = (
            fallbacks
            or litellm.model_fallbacks
        )
        if fallbacks is not None:
            return completion_with_fallbacks(**args)
        if model_list is not None: 
            deployments = [m["litellm_params"] for m in model_list if m["model_name"] == model]
            return batch_completion_models(deployments=deployments, **args)
        if litellm.model_alias_map and model in litellm.model_alias_map:
            model = litellm.model_alias_map[
                model
            ]  # update the model to the actual value if an alias has been passed in
        model_response = ModelResponse()
        if kwargs.get('azure', False) == True: # don't remove flag check, to remain backwards compatible for repos like Codium
            custom_llm_provider="azure"
        if deployment_id != None: # azure llms 
                model=deployment_id
                custom_llm_provider="azure"
        model, custom_llm_provider, dynamic_api_key, api_base = get_llm_provider(model=model, custom_llm_provider=custom_llm_provider, api_base=api_base, api_key=api_key)
        ### REGISTER CUSTOM MODEL PRICING -- IF GIVEN ###
        if input_cost_per_token is not None and output_cost_per_token is not None: 
            litellm.register_model({
                model: {
                    "input_cost_per_token": input_cost_per_token,
                    "output_cost_per_token": output_cost_per_token,
                    "litellm_provider": custom_llm_provider
                }
            })
        ### BUILD CUSTOM PROMPT TEMPLATE -- IF GIVEN ###
        custom_prompt_dict = {} # type: ignore
        if initial_prompt_value or roles or final_prompt_value or bos_token or eos_token:
            custom_prompt_dict = {model: {}}
            if initial_prompt_value:
                custom_prompt_dict[model]["initial_prompt_value"] = initial_prompt_value
            if roles: 
                custom_prompt_dict[model]["roles"] = roles
            if final_prompt_value: 
                custom_prompt_dict[model]["final_prompt_value"] = final_prompt_value
            if bos_token:
                custom_prompt_dict[model]["bos_token"] = bos_token
            if eos_token:
                custom_prompt_dict[model]["eos_token"] = eos_token
        model_api_key = get_api_key(llm_provider=custom_llm_provider, dynamic_api_key=api_key) # get the api key from the environment if required for the model
        if model_api_key and "sk-litellm" in model_api_key:
            api_base = "https://proxy.litellm.ai"
            custom_llm_provider = "openai" 
            api_key = model_api_key

        if dynamic_api_key is not None:  
            api_key = dynamic_api_key 
        # check if user passed in any of the OpenAI optional params
        optional_params = get_optional_params(
                functions=functions,
                function_call=function_call,
                temperature=temperature,
                top_p=top_p,
                n=n,
                stream=stream,
                stop=stop,
                max_tokens=max_tokens,
                presence_penalty=presence_penalty,
                frequency_penalty=frequency_penalty,
                logit_bias=logit_bias,
                user=user,
                # params to identify the model
                model=model,
                custom_llm_provider=custom_llm_provider,
                response_format=response_format,
                seed=seed,
                tools=tools,
                tool_choice=tool_choice,
                max_retries=max_retries,
                **non_default_params 
            )
        
        if litellm.add_function_to_prompt and optional_params.get("functions_unsupported_model", None):  # if user opts to add it to prompt, when API doesn't support function calling 
            functions_unsupported_model = optional_params.pop("functions_unsupported_model")
            messages = function_call_prompt(messages=messages, functions=functions_unsupported_model)

        # For logging - save the values of the litellm-specific params passed in
        litellm_params = get_litellm_params(
            acompletion=acompletion,
            api_key=api_key,
            force_timeout=force_timeout,
            logger_fn=logger_fn,
            verbose=verbose,
            custom_llm_provider=custom_llm_provider,
            api_base=api_base,
            litellm_call_id=kwargs.get('litellm_call_id', None),
            model_alias_map=litellm.model_alias_map,
            completion_call_id=id,
            metadata=metadata,
            model_info=model_info,
            proxy_server_request=proxy_server_request,
            preset_cache_key=preset_cache_key
        )
        logging.update_environment_variables(model=model, user=user, optional_params=optional_params, litellm_params=litellm_params)
        if custom_llm_provider == "azure":
            # azure configs
            api_type = get_secret("AZURE_API_TYPE") or "azure"

            api_base = (
                api_base
                or litellm.api_base
                or get_secret("AZURE_API_BASE")
            )

            api_version = (
                api_version or
                litellm.api_version or
                get_secret("AZURE_API_VERSION")
            )

            api_key = (
                api_key or
                litellm.api_key or
                litellm.azure_key or
                get_secret("AZURE_OPENAI_API_KEY") or
                get_secret("AZURE_API_KEY")
            )

            azure_ad_token = (
                optional_params.pop("azure_ad_token", None) or
                get_secret("AZURE_AD_TOKEN")
            )

            headers = (
                headers or
                litellm.headers
            )

            ## LOAD CONFIG - if set
            config=litellm.AzureOpenAIConfig.get_config()
            for k, v in config.items():
                if k not in optional_params: # completion(top_k=3) > azure_config(top_k=3) <- allows for dynamic variables to be passed in
                    optional_params[k] = v

            ## COMPLETION CALL
            response = azure_chat_completions.completion(
                model=model,
                messages=messages,
                headers=headers,
                api_key=api_key,
                api_base=api_base,
                api_version=api_version,
                api_type=api_type,
                azure_ad_token=azure_ad_token,
                model_response=model_response,
                print_verbose=print_verbose,
                optional_params=optional_params,
                litellm_params=litellm_params,
                logger_fn=logger_fn,
                logging_obj=logging, 
                acompletion=acompletion, 
                timeout=timeout,
                client=client # pass AsyncAzureOpenAI, AzureOpenAI client
            )

            if optional_params.get("stream", False) or acompletion == True:
                ## LOGGING
                logging.post_call(
                    input=messages,
                    api_key=api_key,
                    original_response=response,
                    additional_args={
                        "headers": headers,
                        "api_version": api_version,
                        "api_base": api_base,
                    },
                )
        elif (
            model in litellm.open_ai_chat_completion_models
            or custom_llm_provider == "custom_openai"
            or custom_llm_provider == "deepinfra"
            or custom_llm_provider == "perplexity"
            or custom_llm_provider == "anyscale"
            or custom_llm_provider == "mistral"
            or custom_llm_provider == "openai"
            or "ft:gpt-3.5-turbo" in model  # finetune gpt-3.5-turbo
        ):  # allow user to make an openai call with a custom base
            # note: if a user sets a custom base - we should ensure this works
            # allow for the setting of dynamic and stateful api-bases
            api_base = (
                api_base # for deepinfra/perplexity/anyscale we check in get_llm_provider and pass in the api base from there
                or litellm.api_base
                or get_secret("OPENAI_API_BASE")
                or "https://api.openai.com/v1"
            )
            openai.organization = (
                litellm.organization
                or get_secret("OPENAI_ORGANIZATION")
                or None # default - https://github.com/openai/openai-python/blob/284c1799070c723c6a553337134148a7ab088dd8/openai/util.py#L105
            )
            # set API KEY
            api_key = (
                api_key or # for deepinfra/perplexity/anyscale we check in get_llm_provider and pass in the api key from there
                litellm.api_key or
                litellm.openai_key or
                get_secret("OPENAI_API_KEY")
            )

            headers = (
                    headers or
                    litellm.headers
            )

            ## LOAD CONFIG - if set
            config=litellm.OpenAIConfig.get_config()
            for k, v in config.items():
                if k not in optional_params: # completion(top_k=3) > openai_config(top_k=3) <- allows for dynamic variables to be passed in
                    optional_params[k] = v

            ## COMPLETION CALL
            try:
                response = openai_chat_completions.completion(
                    model=model,
                    messages=messages,
                    model_response=model_response,
                    print_verbose=print_verbose,
                    api_key=api_key,
                    api_base=api_base,
                    acompletion=acompletion,
                    logging_obj=logging,
                    optional_params=optional_params,
                    litellm_params=litellm_params,
                    logger_fn=logger_fn,
                    timeout=timeout,
                    custom_prompt_dict=custom_prompt_dict,
                    client=client # pass AsyncOpenAI, OpenAI client
                )
            except Exception as e:
                ## LOGGING - log the original exception returned
                logging.post_call(
                    input=messages,
                    api_key=api_key,
                    original_response=str(e),
                    additional_args={"headers": headers},
                )
                raise e

            if optional_params.get("stream", False):
                ## LOGGING
                logging.post_call(
                    input=messages,
                    api_key=api_key,
                    original_response=response,
                    additional_args={"headers": headers},
                )
        elif (
            custom_llm_provider == "text-completion-openai"
            or "ft:babbage-002" in model
            or "ft:davinci-002" in model  # support for finetuned completion models
        ):
            openai.api_type = "openai"

            api_base = (
                api_base
                or litellm.api_base
                or get_secret("OPENAI_API_BASE")
                or "https://api.openai.com/v1"
            )

            openai.api_version = None
            # set API KEY

            api_key = (
                api_key or
                litellm.api_key or
                litellm.openai_key or
                get_secret("OPENAI_API_KEY")
            )

            headers = (
                headers or
                litellm.headers
            )

            ## LOAD CONFIG - if set
            config=litellm.OpenAITextCompletionConfig.get_config()
            for k, v in config.items():
                if k not in optional_params: # completion(top_k=3) > openai_text_config(top_k=3) <- allows for dynamic variables to be passed in
                    optional_params[k] = v
            if litellm.organization:
                openai.organization = litellm.organization

            if len(messages)>0 and "content" in messages[0] and type(messages[0]["content"]) == list: 
                # text-davinci-003 can accept a string or array, if it's an array, assume the array is set in messages[0]['content']
                # https://platform.openai.com/docs/api-reference/completions/create
                prompt = messages[0]["content"]
            else:
                prompt = " ".join([message["content"] for message in messages]) # type: ignore
            ## COMPLETION CALL
            model_response = openai_text_completions.completion(
                model=model,
                messages=messages,
                model_response=model_response,
                print_verbose=print_verbose,
                api_key=api_key,
                api_base=api_base,
                acompletion=acompletion,
                logging_obj=logging,
                optional_params=optional_params,
                litellm_params=litellm_params,
                logger_fn=logger_fn
            )
            
            if optional_params.get("stream", False) or acompletion == True:
                ## LOGGING
                logging.post_call(
                    input=messages,
                    api_key=api_key,
                    original_response=model_response,
                    additional_args={"headers": headers},
                )
            response = model_response
        elif (
            "replicate" in model or 
            custom_llm_provider == "replicate" or
            model in litellm.replicate_models
        ):
            # Setting the relevant API KEY for replicate, replicate defaults to using os.environ.get("REPLICATE_API_TOKEN")
            replicate_key = None
            replicate_key = (
                api_key
                or litellm.replicate_key
                or litellm.api_key 
                or get_secret("REPLICATE_API_KEY")
                or get_secret("REPLICATE_API_TOKEN")
            )

            api_base = (
                api_base
                or litellm.api_base
                or get_secret("REPLICATE_API_BASE")
                or "https://api.replicate.com/v1"
            )

            custom_prompt_dict = (
                custom_prompt_dict
                or litellm.custom_prompt_dict
            )

            model_response = replicate.completion(
                model=model,
                messages=messages,
                api_base=api_base,
                model_response=model_response,
                print_verbose=print_verbose,
                optional_params=optional_params,
                litellm_params=litellm_params,
                logger_fn=logger_fn,
                encoding=encoding, # for calculating input/output tokens
                api_key=replicate_key,
                logging_obj=logging, 
                custom_prompt_dict=custom_prompt_dict
            )
            if "stream" in optional_params and optional_params["stream"] == True:
                # don't try to access stream object,
                model_response = CustomStreamWrapper(model_response, model, logging_obj=logging, custom_llm_provider="replicate") # type: ignore

            if optional_params.get("stream", False) or acompletion == True:
                ## LOGGING
                logging.post_call(
                    input=messages,
                    api_key=replicate_key,
                    original_response=model_response,
                )

            response = model_response

        elif custom_llm_provider=="anthropic":
            api_key = (
                api_key 
                or litellm.anthropic_key 
                or litellm.api_key
                or os.environ.get("ANTHROPIC_API_KEY") 
            )
            api_base = (
                api_base
                or litellm.api_base
                or get_secret("ANTHROPIC_API_BASE")
                or "https://api.anthropic.com/v1/complete"
            )
            custom_prompt_dict = (
                custom_prompt_dict
                or litellm.custom_prompt_dict
            )
            response = anthropic.completion(
                model=model,
                messages=messages,
                api_base=api_base,
                custom_prompt_dict=litellm.custom_prompt_dict,
                model_response=model_response,
                print_verbose=print_verbose,
                optional_params=optional_params,
                litellm_params=litellm_params,
                logger_fn=logger_fn,
                encoding=encoding, # for calculating input/output tokens
                api_key=api_key,
                logging_obj=logging, 
            )
            if "stream" in optional_params and optional_params["stream"] == True:
                # don't try to access stream object,
                response = CustomStreamWrapper(response, model, custom_llm_provider="anthropic", logging_obj=logging)
            
            if optional_params.get("stream", False) or acompletion == True:
                ## LOGGING
                logging.post_call(
                    input=messages,
                    api_key=api_key,
                    original_response=response,
                )
            response = response
        elif custom_llm_provider == "nlp_cloud":
            nlp_cloud_key = (
                api_key or litellm.nlp_cloud_key or get_secret("NLP_CLOUD_API_KEY") or litellm.api_key
            )

            api_base = (
                api_base
                or litellm.api_base
                or get_secret("NLP_CLOUD_API_BASE")
                or "https://api.nlpcloud.io/v1/gpu/"
            )

            response = nlp_cloud.completion(
                model=model,
                messages=messages,
                api_base=api_base,
                model_response=model_response,
                print_verbose=print_verbose,
                optional_params=optional_params,
                litellm_params=litellm_params,
                logger_fn=logger_fn,
                encoding=encoding,
                api_key=nlp_cloud_key,
                logging_obj=logging
            )

            if "stream" in optional_params and optional_params["stream"] == True:
                # don't try to access stream object,
                response = CustomStreamWrapper(response, model, custom_llm_provider="nlp_cloud", logging_obj=logging)
            
            if optional_params.get("stream", False) or acompletion == True:
                ## LOGGING
                logging.post_call(
                    input=messages,
                    api_key=api_key,
                    original_response=response,
                )

            response = response
        elif custom_llm_provider == "aleph_alpha":
            aleph_alpha_key = (
                api_key or litellm.aleph_alpha_key or get_secret("ALEPH_ALPHA_API_KEY") or get_secret("ALEPHALPHA_API_KEY") or litellm.api_key
            )

            api_base = (
                api_base
                or litellm.api_base
                or get_secret("ALEPH_ALPHA_API_BASE")
                or "https://api.aleph-alpha.com/complete"
            )

            model_response = aleph_alpha.completion(
                model=model,
                messages=messages,
                api_base=api_base,
                model_response=model_response,
                print_verbose=print_verbose,
                optional_params=optional_params,
                litellm_params=litellm_params,
                logger_fn=logger_fn,
                encoding=encoding,
                default_max_tokens_to_sample=litellm.max_tokens,
                api_key=aleph_alpha_key,
                logging_obj=logging # model call logging done inside the class as we make need to modify I/O to fit aleph alpha's requirements
            )

            if "stream" in optional_params and optional_params["stream"] == True:
                # don't try to access stream object,
                response = CustomStreamWrapper(model_response, model, custom_llm_provider="aleph_alpha", logging_obj=logging)
                return response
            response = model_response
        elif custom_llm_provider == "cohere":
            cohere_key = (
                api_key
                or litellm.cohere_key
                or get_secret("COHERE_API_KEY")
                or get_secret("CO_API_KEY")
                or litellm.api_key
            )

            api_base = (
                api_base
                or litellm.api_base
                or get_secret("COHERE_API_BASE")
                or "https://api.cohere.ai/v1/generate"
            )
            
            model_response = cohere.completion(
                model=model,
                messages=messages,
                api_base=api_base,
                model_response=model_response,
                print_verbose=print_verbose,
                optional_params=optional_params,
                litellm_params=litellm_params,
                logger_fn=logger_fn,
                encoding=encoding,
                api_key=cohere_key,
                logging_obj=logging # model call logging done inside the class as we make need to modify I/O to fit aleph alpha's requirements
            )

            if "stream" in optional_params and optional_params["stream"] == True:
                # don't try to access stream object,
                response = CustomStreamWrapper(model_response, model, custom_llm_provider="cohere", logging_obj=logging)
                return response
            response = model_response
        elif custom_llm_provider == "maritalk":
            maritalk_key = (
                api_key
                or litellm.maritalk_key
                or get_secret("MARITALK_API_KEY")
                or litellm.api_key
            )

            api_base = (
                api_base
                or litellm.api_base
                or get_secret("MARITALK_API_BASE")
                or "https://chat.maritaca.ai/api/chat/inference"
            )
            
            model_response = maritalk.completion(
                model=model,
                messages=messages,
                api_base=api_base,
                model_response=model_response,
                print_verbose=print_verbose,
                optional_params=optional_params,
                litellm_params=litellm_params,
                logger_fn=logger_fn,
                encoding=encoding,
                api_key=maritalk_key,
                logging_obj=logging 
            )

            if "stream" in optional_params and optional_params["stream"] == True:
                # don't try to access stream object,
                response = CustomStreamWrapper(model_response, model, custom_llm_provider="maritalk", logging_obj=logging)
                return response
            response = model_response
        elif ( 
            custom_llm_provider == "huggingface"
        ):
            custom_llm_provider = "huggingface"
            huggingface_key = (
                api_key
                or litellm.huggingface_key
                or os.environ.get("HF_TOKEN")
                or os.environ.get("HUGGINGFACE_API_KEY")
                or litellm.api_key
            )
            hf_headers = (
                headers
                or litellm.headers
            )

            custom_prompt_dict = (
                custom_prompt_dict
                or litellm.custom_prompt_dict
            )
            model_response = huggingface.completion(
                model=model,
                messages=messages,
                api_base=api_base, # type: ignore
                headers=hf_headers,
                model_response=model_response,
                print_verbose=print_verbose,
                optional_params=optional_params,
                litellm_params=litellm_params,
                logger_fn=logger_fn,
                encoding=encoding, 
                api_key=huggingface_key, 
                acompletion=acompletion,
                logging_obj=logging,
                custom_prompt_dict=custom_prompt_dict
            )
            if "stream" in optional_params and optional_params["stream"] == True and acompletion is False:
                # don't try to access stream object,
                response = CustomStreamWrapper(
                    model_response, model, custom_llm_provider="huggingface", logging_obj=logging
                )
                return response
            response = model_response
        elif custom_llm_provider == "oobabooga":
            custom_llm_provider = "oobabooga"
            model_response = oobabooga.completion(
                model=model,
                messages=messages,
                model_response=model_response,
                api_base=api_base, # type: ignore
                print_verbose=print_verbose,
                optional_params=optional_params,
                litellm_params=litellm_params,
                api_key=None,
                logger_fn=logger_fn,
                encoding=encoding,
                logging_obj=logging
            )
            if "stream" in optional_params and optional_params["stream"] == True:
                # don't try to access stream object,
                response = CustomStreamWrapper(
                    model_response, model, custom_llm_provider="oobabooga", logging_obj=logging
                )
                return response
            response = model_response
        elif custom_llm_provider == "openrouter":
            api_base = (
                api_base
                or litellm.api_base
                or  "https://openrouter.ai/api/v1"
            )

            api_key = (
                api_key or
                litellm.api_key or
                litellm.openrouter_key or
                get_secret("OPENROUTER_API_KEY") or 
                get_secret("OR_API_KEY")
            )

            openrouter_site_url = (
                get_secret("OR_SITE_URL")
                or "https://litellm.ai"
            )

            openrouter_app_name = (
                get_secret("OR_APP_NAME")
                or "liteLLM"
            )

            headers = (
                headers or
                litellm.headers or 
                {
                    "HTTP-Referer": openrouter_site_url,
                    "X-Title": openrouter_app_name,
                }
            )

            ## Load Config
            config = openrouter.OpenrouterConfig.get_config() 
            for k, v in config.items(): 
                if k == "extra_body":
                    # we use openai 'extra_body' to pass openrouter specific params - transforms, route, models
                    if "extra_body" in  optional_params:
                        optional_params[k].update(v)
                    else:
                        optional_params[k] = v
                elif k not in optional_params: 
                    optional_params[k] = v

            data = {
                "model": model, 
                "messages": messages,  
                **optional_params
            }

            ## COMPLETION CALL
            response = openai_chat_completions.completion(
                model=model,
                messages=messages,
                headers=headers,
                api_key=api_key,
                api_base=api_base,
                model_response=model_response,
                print_verbose=print_verbose,
                optional_params=optional_params,
                litellm_params=litellm_params,
                logger_fn=logger_fn,
                logging_obj=logging, 
                acompletion=acompletion,
                timeout=timeout
            )
            ## LOGGING
            logging.post_call(
                input=messages, api_key=openai.api_key, original_response=response
            )
        elif custom_llm_provider == "together_ai" or ("togethercomputer" in model) or (model  in litellm.together_ai_models):
            custom_llm_provider = "together_ai"
            together_ai_key = (
                api_key
                or litellm.togetherai_api_key
                or get_secret("TOGETHER_AI_TOKEN")
                or get_secret("TOGETHERAI_API_KEY")
                or litellm.api_key
            )

            api_base = (
                api_base
                or litellm.api_base
                or get_secret("TOGETHERAI_API_BASE")
                or "https://api.together.xyz/inference"
            )

            custom_prompt_dict = (
                custom_prompt_dict
                or litellm.custom_prompt_dict
            )
            
            model_response = together_ai.completion(
                model=model,
                messages=messages,
                api_base=api_base,
                model_response=model_response,
                print_verbose=print_verbose,
                optional_params=optional_params,
                litellm_params=litellm_params,
                logger_fn=logger_fn,
                encoding=encoding,
                api_key=together_ai_key,
                logging_obj=logging,
                custom_prompt_dict=custom_prompt_dict
            )
            if "stream_tokens" in optional_params and optional_params["stream_tokens"] == True:
                # don't try to access stream object,
                response = CustomStreamWrapper(
                    model_response, model, custom_llm_provider="together_ai", logging_obj=logging
                )
                return response
            response = model_response
        elif custom_llm_provider == "palm":
            palm_api_key = (
                api_key
                or get_secret("PALM_API_KEY")
                or litellm.api_key
            )
            
            # palm does not support streaming as yet :(
            model_response = palm.completion(
                model=model,
                messages=messages,
                model_response=model_response,
                print_verbose=print_verbose,
                optional_params=optional_params,
                litellm_params=litellm_params,
                logger_fn=logger_fn,
                encoding=encoding,
                api_key=palm_api_key,
                logging_obj=logging
            )
            # fake palm streaming
            if "stream" in optional_params and optional_params["stream"] == True:
                # fake streaming for palm
                resp_string = model_response["choices"][0]["message"]["content"]
                response = CustomStreamWrapper(
                    resp_string, model, custom_llm_provider="palm", logging_obj=logging
                )
                return response
            response = model_response
        elif custom_llm_provider == "vertex_ai":
            vertex_ai_project = (litellm.vertex_project 
                                 or get_secret("VERTEXAI_PROJECT"))
            vertex_ai_location = (litellm.vertex_location 
                                  or get_secret("VERTEXAI_LOCATION"))

            model_response = vertex_ai.completion(
                model=model,
                messages=messages,
                model_response=model_response,
                print_verbose=print_verbose,
                optional_params=optional_params,
                litellm_params=litellm_params,
                logger_fn=logger_fn,
                encoding=encoding,
                vertex_location=vertex_ai_location,
                vertex_project=vertex_ai_project,
                logging_obj=logging, 
                acompletion=acompletion
            )
            
            if "stream" in optional_params and optional_params["stream"] == True and acompletion == False:
                response = CustomStreamWrapper(
                    model_response, model, custom_llm_provider="vertex_ai", logging_obj=logging
                    )
                return response
            response = model_response
        elif custom_llm_provider == "ai21":
            custom_llm_provider = "ai21"
            ai21_key = (
                api_key
                or litellm.ai21_key
                or os.environ.get("AI21_API_KEY")
                or litellm.api_key
            )

            api_base = (
                api_base
                or litellm.api_base
                or get_secret("AI21_API_BASE")
                or "https://api.ai21.com/studio/v1/"
            )
        
            model_response = ai21.completion(
                model=model,
                messages=messages,
                api_base=api_base,
                model_response=model_response,
                print_verbose=print_verbose,
                optional_params=optional_params,
                litellm_params=litellm_params,
                logger_fn=logger_fn,
                encoding=encoding,
                api_key=ai21_key,
                logging_obj=logging
            )
            
            if "stream" in optional_params and optional_params["stream"] == True:
                # don't try to access stream object,
                response = CustomStreamWrapper(
                    model_response, model, custom_llm_provider="ai21", logging_obj=logging
                )
                return response
            
            ## RESPONSE OBJECT
            response = model_response
        elif custom_llm_provider == "sagemaker":
            # boto3 reads keys from .env
            model_response = sagemaker.completion(
                model=model,
                messages=messages,
                model_response=model_response,
                print_verbose=print_verbose,
                optional_params=optional_params,
                litellm_params=litellm_params,
                custom_prompt_dict=custom_prompt_dict,
                hf_model_name=hf_model_name,
                logger_fn=logger_fn,
                encoding=encoding,
                logging_obj=logging
            )
            if "stream" in optional_params and optional_params["stream"]==True: ## [BETA]
                # sagemaker does not support streaming as of now so we're faking streaming:
                # https://discuss.huggingface.co/t/streaming-output-text-when-deploying-on-sagemaker/39611
                # "SageMaker is currently not supporting streaming responses."
                
                # fake streaming for sagemaker
                print_verbose(f"ENTERS SAGEMAKER CUSTOMSTREAMWRAPPER")
                resp_string = model_response["choices"][0]["message"]["content"]
                response = CustomStreamWrapper(
                    resp_string, model, custom_llm_provider="sagemaker", logging_obj=logging
                )
                return response

            ## RESPONSE OBJECT
            response = model_response
        elif custom_llm_provider == "bedrock":
            # boto3 reads keys from .env
            custom_prompt_dict = (
                custom_prompt_dict
                or litellm.custom_prompt_dict
            )
            response = bedrock.completion(
                model=model,
                messages=messages,
                custom_prompt_dict=litellm.custom_prompt_dict,
                model_response=model_response,
                print_verbose=print_verbose,
                optional_params=optional_params,
                litellm_params=litellm_params,
                logger_fn=logger_fn,
                encoding=encoding,
                logging_obj=logging,
            )


            if "stream" in optional_params and optional_params["stream"] == True:
                # don't try to access stream object,
                if "ai21" in model: 
                    response = CustomStreamWrapper(
                        response, model, custom_llm_provider="bedrock", logging_obj=logging
                    )
                else:
                    response = CustomStreamWrapper(
                        iter(response), model, custom_llm_provider="bedrock", logging_obj=logging
                    )
            
            if optional_params.get("stream", False):
                ## LOGGING
                logging.post_call(
                    input=messages,
                    api_key=None,
                    original_response=response,
                )


            ## RESPONSE OBJECT
            response = response
        elif custom_llm_provider == "vllm":
            model_response = vllm.completion(
                model=model,
                messages=messages,
                model_response=model_response,
                print_verbose=print_verbose,
                optional_params=optional_params,
                litellm_params=litellm_params,
                logger_fn=logger_fn,
                encoding=encoding,
                logging_obj=logging
            )

            if "stream" in optional_params and optional_params["stream"] == True: ## [BETA]
                # don't try to access stream object,
                response = CustomStreamWrapper(
                    model_response, model, custom_llm_provider="vllm", logging_obj=logging
                )
                return response

            ## RESPONSE OBJECT
            response = model_response
        elif custom_llm_provider == "ollama":
            api_base = (
                litellm.api_base or
                api_base or
                get_secret("OLLAMA_API_BASE") or 
                "http://localhost:11434"
                
            )
            custom_prompt_dict = (
                custom_prompt_dict
                or litellm.custom_prompt_dict
            )
            if model in custom_prompt_dict:
                # check if the model has a registered custom prompt
                model_prompt_details = custom_prompt_dict[model]
                prompt = custom_prompt(
                    role_dict=model_prompt_details["roles"], 
                    initial_prompt_value=model_prompt_details["initial_prompt_value"],  
                    final_prompt_value=model_prompt_details["final_prompt_value"], 
                    messages=messages
                )
            else:
                prompt = prompt_factory(model=model, messages=messages, custom_llm_provider=custom_llm_provider)
                if isinstance(prompt, dict):
                    # for multimode models - ollama/llava prompt_factory returns a dict {
                    #     "prompt": prompt,
                    #     "images": images
                    # }
                    prompt, images = prompt["prompt"], prompt["images"]
                    optional_params["images"] = images

            ## LOGGING
            generator = ollama.get_ollama_response_stream(api_base, model, prompt, optional_params, logging_obj=logging, acompletion=acompletion, model_response=model_response, encoding=encoding)
            if acompletion is True or optional_params.get("stream", False) == True:
                return generator
            else:
                response_string = ""
                for chunk in generator:
                    response_string+=chunk['content']
            
            ## RESPONSE OBJECT
            model_response["choices"][0]["finish_reason"] = "stop"
            model_response["choices"][0]["message"]["content"] = response_string
            model_response["created"] = int(time.time())
            model_response["model"] = "ollama/" + model
            prompt_tokens = len(encoding.encode(prompt)) # type: ignore
            completion_tokens = len(encoding.encode(response_string))
            model_response["usage"] = Usage(prompt_tokens=prompt_tokens, completion_tokens=completion_tokens, total_tokens=prompt_tokens + completion_tokens)
            response = model_response
        elif (
            custom_llm_provider == "baseten"
            or litellm.api_base == "https://app.baseten.co"
        ):
            custom_llm_provider = "baseten"
            baseten_key = (
                api_key or litellm.baseten_key or os.environ.get("BASETEN_API_KEY") or litellm.api_key
            )

            model_response = baseten.completion(
                model=model,
                messages=messages,
                model_response=model_response,
                print_verbose=print_verbose,
                optional_params=optional_params,
                litellm_params=litellm_params,
                logger_fn=logger_fn,
                encoding=encoding, 
                api_key=baseten_key, 
                logging_obj=logging
            )
            if inspect.isgenerator(model_response) or ("stream" in optional_params and optional_params["stream"] == True):
                # don't try to access stream object,
                response = CustomStreamWrapper(
                    model_response, model, custom_llm_provider="baseten", logging_obj=logging
                )
                return response
            response = model_response
        elif (
            custom_llm_provider == "petals"
            or model in litellm.petals_models
        ):
            api_base = (
                api_base or
                litellm.api_base 
            )

            custom_llm_provider = "petals"
            stream = optional_params.pop("stream", False)
            model_response = petals.completion(
                model=model,
                messages=messages,
                api_base=api_base,
                model_response=model_response,
                print_verbose=print_verbose,
                optional_params=optional_params,
                litellm_params=litellm_params,
                logger_fn=logger_fn,
                encoding=encoding, 
                logging_obj=logging
            )
            if stream==True: ## [BETA]
                # Fake streaming for petals
                resp_string = model_response["choices"][0]["message"]["content"]
                response = CustomStreamWrapper(
                    resp_string, model, custom_llm_provider="petals", logging_obj=logging
                )
                return response
            response = model_response
        elif (
            custom_llm_provider == "custom"
            ):
            import requests

            url = (
                litellm.api_base or
                api_base or
                ""
            )
            if url == None or url == "":
                raise ValueError("api_base not set. Set api_base or litellm.api_base for custom endpoints")

            """
            assume input to custom LLM api bases follow this format:
            resp = requests.post(
                api_base, 
                json={
                    'model': 'meta-llama/Llama-2-13b-hf', # model name
                    'params': {
                        'prompt': ["The capital of France is P"],
                        'max_tokens': 32,
                        'temperature': 0.7,
                        'top_p': 1.0,
                        'top_k': 40,
                    }
                }
            )

            """
            prompt = " ".join([message["content"] for message in messages]) # type: ignore
            resp = requests.post(url, json={
                'model': model,
                'params': {
                    'prompt': [prompt],
                    'max_tokens': max_tokens,
                    'temperature': temperature,
                    'top_p': top_p,
                    'top_k': kwargs.get('top_k', 40),
                }
            })
            response_json = resp.json()
            """
            assume all responses from custom api_bases of this format:
            {
                'data': [
                    {
                        'prompt': 'The capital of France is P',
                        'output': ['The capital of France is PARIS.\nThe capital of France is PARIS.\nThe capital of France is PARIS.\nThe capital of France is PARIS.\nThe capital of France is PARIS.\nThe capital of France is PARIS.\nThe capital of France is PARIS.\nThe capital of France is PARIS.\nThe capital of France is PARIS.\nThe capital of France is PARIS.\nThe capital of France is PARIS.\nThe capital of France is PARIS.\nThe capital of France is PARIS.\nThe capital of France'],
                        'params': {'temperature': 0.7, 'top_k': 40, 'top_p': 1}}],
                        'message': 'ok'
                    }
                ]
            }
            """
            string_response = response_json['data'][0]['output'][0]
            ## RESPONSE OBJECT
            model_response["choices"][0]["message"]["content"] = string_response
            model_response["created"] = int(time.time())
            model_response["model"] = model
            response = model_response
        else:
            raise ValueError(
                f"Unable to map your input to a model. Check your input - {args}"
            )
        return response
    except Exception as e:
        ## Map to OpenAI Exception
        raise exception_type(
                model=model, custom_llm_provider=custom_llm_provider, original_exception=e, completion_kwargs=args,
            )


def completion_with_retries(*args, **kwargs):
    """
    Executes a litellm.completion() with 3 retries
    """
    try:
        import tenacity
    except Exception as e:
        raise Exception(f"tenacity import failed please run `pip install tenacity`. Error{e}")
    
    num_retries = kwargs.pop("num_retries", 3)
    retry_strategy = kwargs.pop("retry_strategy", "constant_retry")
    original_function = kwargs.pop("original_function", completion)
    if retry_strategy == "constant_retry": 
        retryer = tenacity.Retrying(stop=tenacity.stop_after_attempt(num_retries), reraise=True)
    elif retry_strategy == "exponential_backoff_retry": 
        retryer = tenacity.Retrying(wait=tenacity.wait_exponential(multiplier=1, max=10), stop=tenacity.stop_after_attempt(num_retries), reraise=True)
    return retryer(original_function, *args, **kwargs)

async def acompletion_with_retries(*args, **kwargs):
    """
    Executes a litellm.completion() with 3 retries
    """
    try:
        import tenacity
    except Exception as e:
        raise Exception(f"tenacity import failed please run `pip install tenacity`. Error{e}")
    
    num_retries = kwargs.pop("num_retries", 3)
    retry_strategy = kwargs.pop("retry_strategy", "constant_retry")
    original_function = kwargs.pop("original_function", completion)
    if retry_strategy == "constant_retry": 
        retryer = tenacity.Retrying(stop=tenacity.stop_after_attempt(num_retries), reraise=True)
    elif retry_strategy == "exponential_backoff_retry": 
        retryer = tenacity.Retrying(wait=tenacity.wait_exponential(multiplier=1, max=10), stop=tenacity.stop_after_attempt(num_retries), reraise=True)
    return await retryer(original_function, *args, **kwargs)



def batch_completion(
    model: str,
    # Optional OpenAI params: see https://platform.openai.com/docs/api-reference/chat/create
    messages: List = [],
    functions: Optional[List] = None,
    function_call: Optional[str] = None,
    temperature: Optional[float] = None,
    top_p: Optional[float] = None,
    n: Optional[int] = None,
    stream: Optional[bool] = None,
    stop=None,
    max_tokens: Optional[float] = None,
    presence_penalty: Optional[float] = None,
    frequency_penalty: Optional[float]=None,
    logit_bias: Optional[dict] = None,
    user: Optional[str] = None,
    deployment_id = None,
    request_timeout: Optional[int] = None,
    # Optional liteLLM function params
    **kwargs):
    """
    Batch litellm.completion function for a given model.

    Args:
        model (str): The model to use for generating completions.
        messages (List, optional): List of messages to use as input for generating completions. Defaults to [].
        functions (List, optional): List of functions to use as input for generating completions. Defaults to [].
        function_call (str, optional): The function call to use as input for generating completions. Defaults to "".
        temperature (float, optional): The temperature parameter for generating completions. Defaults to None.
        top_p (float, optional): The top-p parameter for generating completions. Defaults to None.
        n (int, optional): The number of completions to generate. Defaults to None.
        stream (bool, optional): Whether to stream completions or not. Defaults to None.
        stop (optional): The stop parameter for generating completions. Defaults to None.
        max_tokens (float, optional): The maximum number of tokens to generate. Defaults to None.
        presence_penalty (float, optional): The presence penalty for generating completions. Defaults to None.
        frequency_penalty (float, optional): The frequency penalty for generating completions. Defaults to None.
        logit_bias (dict, optional): The logit bias for generating completions. Defaults to {}.
        user (str, optional): The user string for generating completions. Defaults to "".
        deployment_id (optional): The deployment ID for generating completions. Defaults to None.
        request_timeout (int, optional): The request timeout for generating completions. Defaults to None.

    Returns:
        list: A list of completion results.
    """
    args = locals()
    batch_messages = messages
    completions = []
    model = model
    custom_llm_provider = None
    if model.split("/", 1)[0] in litellm.provider_list:
        custom_llm_provider = model.split("/", 1)[0]
        model = model.split("/", 1)[1]
    if custom_llm_provider == "vllm":
        optional_params = get_optional_params(
            functions=functions,
            function_call=function_call,
            temperature=temperature,
            top_p=top_p,
            n=n,
            stream=stream,
            stop=stop,
            max_tokens=max_tokens,
            presence_penalty=presence_penalty,
            frequency_penalty=frequency_penalty,
            logit_bias=logit_bias,
            user=user,
            # params to identify the model
            model=model,
            custom_llm_provider=custom_llm_provider
        )
        results = vllm.batch_completions(model=model, messages=batch_messages, custom_prompt_dict=litellm.custom_prompt_dict, optional_params=optional_params)
    # all non VLLM models for batch completion models 
    else:
        def chunks(lst, n):
            """Yield successive n-sized chunks from lst."""
            for i in range(0, len(lst), n):
                yield lst[i:i + n]
        with ThreadPoolExecutor(max_workers=100) as executor:
            for sub_batch in chunks(batch_messages, 100):
                for message_list in sub_batch:
                    kwargs_modified = args.copy()
                    kwargs_modified["messages"] = message_list
                    original_kwargs = {}
                    if "kwargs" in kwargs_modified:
                        original_kwargs = kwargs_modified.pop("kwargs")
                    future = executor.submit(completion, **kwargs_modified, **original_kwargs)
                    completions.append(future)

        # Retrieve the results from the futures
        results = [future.result() for future in completions]
    return results

# send one request to multiple models
# return as soon as one of the llms responds
def batch_completion_models(*args, **kwargs):
    """
    Send a request to multiple language models concurrently and return the response
    as soon as one of the models responds.

    Args:
        *args: Variable-length positional arguments passed to the completion function.
        **kwargs: Additional keyword arguments:
            - models (str or list of str): The language models to send requests to.
            - Other keyword arguments to be passed to the completion function.

    Returns:
        str or None: The response from one of the language models, or None if no response is received.

    Note:
        This function utilizes a ThreadPoolExecutor to parallelize requests to multiple models.
        It sends requests concurrently and returns the response from the first model that responds.
    """
    import concurrent
    if "model" in kwargs:
        kwargs.pop("model")
    if "models" in kwargs:
        models = kwargs["models"]
        kwargs.pop("models")
        futures = {}
        with concurrent.futures.ThreadPoolExecutor(max_workers=len(models)) as executor:
            for model in models:
                futures[model] = executor.submit(completion, *args, model=model, **kwargs)

            for model, future in sorted(futures.items(), key=lambda x: models.index(x[0])):
                if future.result() is not None:
                    return future.result()
    elif "deployments" in kwargs: 
        deployments = kwargs["deployments"]
        kwargs.pop("deployments")
        kwargs.pop("model_list")
        nested_kwargs = kwargs.pop("kwargs", {})
        futures = {}
        with concurrent.futures.ThreadPoolExecutor(max_workers=len(deployments)) as executor:
            for deployment in deployments:
                for key in kwargs.keys(): 
                    if key not in deployment: # don't override deployment values e.g. model name, api base, etc. 
                        deployment[key] = kwargs[key]
                kwargs = {**deployment, **nested_kwargs}
                futures[deployment["model"]] = executor.submit(completion, **kwargs)

            while futures:
                # wait for the first returned future
                print_verbose("\n\n waiting for next result\n\n")
                done, _ = concurrent.futures.wait(futures.values(), return_when=concurrent.futures.FIRST_COMPLETED)
                print_verbose(f"done list\n{done}")
                for future in done:
                    try:
                        result = future.result()
                        return result
                    except Exception as e:
                        # if model 1 fails, continue with response from model 2, model3
                        print_verbose(f"\n\ngot an exception, ignoring, removing from futures")
                        print_verbose(futures)
                        new_futures = {}
                        for key, value in futures.items():
                            if future == value:
                                print_verbose(f"removing key{key}")
                                continue
                            else:
                                new_futures[key] = value
                        futures = new_futures
                        print_verbose(f"new futures{futures}")
                        continue

                
                print_verbose("\n\ndone looping through futures\n\n")
                print_verbose(futures)

    return None  # If no response is received from any model

def batch_completion_models_all_responses(*args, **kwargs):
    """
    Send a request to multiple language models concurrently and return a list of responses
    from all models that respond.

    Args:
        *args: Variable-length positional arguments passed to the completion function.
        **kwargs: Additional keyword arguments:
            - models (str or list of str): The language models to send requests to.
            - Other keyword arguments to be passed to the completion function.

    Returns:
        list: A list of responses from the language models that responded.

    Note:
        This function utilizes a ThreadPoolExecutor to parallelize requests to multiple models.
        It sends requests concurrently and collects responses from all models that respond.
    """
    import concurrent.futures

    # ANSI escape codes for colored output
    GREEN = "\033[92m"
    RED = "\033[91m"
    RESET = "\033[0m"

    if "model" in kwargs:
        kwargs.pop("model")
    if "models" in kwargs:
        models = kwargs["models"]
        kwargs.pop("models")

    responses = []

    with concurrent.futures.ThreadPoolExecutor(max_workers=len(models)) as executor:
        for idx, model in enumerate(models):
            future = executor.submit(completion, *args, model=model, **kwargs)
            if future.result() is not None:
                responses.append(future.result())

    return responses

### EMBEDDING ENDPOINTS ####################
@client
async def aembedding(*args, **kwargs):
    """
    Asynchronously calls the `embedding` function with the given arguments and keyword arguments.

    Parameters:
    - `args` (tuple): Positional arguments to be passed to the `embedding` function.
    - `kwargs` (dict): Keyword arguments to be passed to the `embedding` function.

    Returns:
    - `response` (Any): The response returned by the `embedding` function.
    """
    loop = asyncio.get_event_loop()
    model = args[0] if len(args) > 0 else kwargs["model"]
    ### PASS ARGS TO Embedding ### 
    kwargs["aembedding"] = True
    custom_llm_provider = None
    try: 
        # Use a partial function to pass your keyword arguments
        func = partial(embedding, *args, **kwargs)

        # Add the context to the function
        ctx = contextvars.copy_context()
        func_with_context = partial(ctx.run, func)

        _, custom_llm_provider, _, _ = get_llm_provider(model=model, api_base=kwargs.get("api_base", None))

        if (custom_llm_provider == "openai" 
            or custom_llm_provider == "azure" 
            or custom_llm_provider == "custom_openai"
            or custom_llm_provider == "anyscale"
            or custom_llm_provider == "openrouter"
            or custom_llm_provider == "deepinfra"
            or custom_llm_provider == "perplexity"): # currently implemented aiohttp calls for just azure and openai, soon all. 
            # Await normally
            init_response = await loop.run_in_executor(None, func_with_context)
            if isinstance(init_response, dict) or isinstance(init_response, ModelResponse): ## CACHING SCENARIO 
                response = init_response
            elif asyncio.iscoroutine(init_response):
                response = await init_response
        else: 
            # Call the synchronous function using run_in_executor
            response =  await loop.run_in_executor(None, func_with_context)
        return response
    except Exception as e: 
        custom_llm_provider = custom_llm_provider or "openai"
        raise exception_type(
                model=model, custom_llm_provider=custom_llm_provider, original_exception=e, completion_kwargs=args,
            )

@client
def embedding(
    model, 
    input=[], 
    # Optional params
    timeout=600, # default to 10 minutes 
    # set api_base, api_version, api_key
    api_base: Optional[str] = None,
    api_version: Optional[str] = None,
    api_key: Optional[str] = None,
    api_type: Optional[str] = None,
    caching: bool=False,
    user: Optional[str]=None,
    custom_llm_provider=None,
    litellm_call_id=None, 
    litellm_logging_obj=None,
    logger_fn=None, 
    **kwargs
):
    """
    Embedding function that calls an API to generate embeddings for the given input.

    Parameters:
    - model: The embedding model to use.
    - input: The input for which embeddings are to be generated.
    - timeout: The timeout value for the API call, default 10 mins
    - litellm_call_id: The call ID for litellm logging.
    - litellm_logging_obj: The litellm logging object.
    - logger_fn: The logger function.
    - api_base: Optional. The base URL for the API.
    - api_version: Optional. The version of the API.
    - api_key: Optional. The API key to use.
    - api_type: Optional. The type of the API.
    - caching: A boolean indicating whether to enable caching.
    - custom_llm_provider: The custom llm provider.

    Returns:
    - response: The response received from the API call.

    Raises:
    - exception_type: If an exception occurs during the API call.
    """
    azure = kwargs.get("azure", None)
    client = kwargs.pop("client", None)
    rpm = kwargs.pop("rpm", None)
    tpm = kwargs.pop("tpm", None)
    model_info = kwargs.get("model_info", None)
    metadata = kwargs.get("metadata", None)
    encoding_format = kwargs.get("encoding_format", None)
    proxy_server_request = kwargs.get("proxy_server_request", None)
    aembedding = kwargs.get("aembedding", None)
    openai_params = ["user", "request_timeout", "api_base", "api_version", "api_key", "deployment_id", "organization", "base_url", "default_headers", "timeout", "max_retries", "encoding_format"]
    litellm_params = ["metadata", "aembedding", "caching", "mock_response", "api_key", "api_version", "api_base", "force_timeout", "logger_fn", "verbose", "custom_llm_provider", "litellm_logging_obj", "litellm_call_id", "use_client", "id", "fallbacks", "azure", "headers", "model_list", "num_retries", "context_window_fallback_dict", "roles", "final_prompt_value", "bos_token", "eos_token", "request_timeout", "complete_response", "self", "client", "rpm", "tpm", "input_cost_per_token", "output_cost_per_token", "hf_model_name", "proxy_server_request", "model_info", "preset_cache_key", "caching_groups"]
    default_params = openai_params + litellm_params
    non_default_params = {k: v for k,v in kwargs.items() if k not in default_params} # model-specific params - pass them straight to the model/provider
    
    model, custom_llm_provider, dynamic_api_key, api_base = get_llm_provider(model=model, custom_llm_provider=custom_llm_provider, api_base=api_base, api_key=api_key)
    optional_params = get_optional_params_embeddings(user=user, encoding_format=encoding_format, custom_llm_provider=custom_llm_provider, **non_default_params)
    try:
        response = None
        logging = litellm_logging_obj
        logging.update_environment_variables(model=model, user=user, optional_params=optional_params, litellm_params={"timeout": timeout, "azure": azure, "litellm_call_id": litellm_call_id, "logger_fn": logger_fn, "proxy_server_request": proxy_server_request, "model_info": model_info, "metadata": metadata, "aembedding": aembedding, "preset_cache_key": None, "stream_response": {}})
        if azure == True or custom_llm_provider == "azure":
            # azure configs
            api_type = get_secret("AZURE_API_TYPE") or "azure"

            api_base = (
                api_base
                or litellm.api_base
                or get_secret("AZURE_API_BASE")
            )

            api_version = (
                api_version or
                litellm.api_version or
                get_secret("AZURE_API_VERSION")
            )

            azure_ad_token = (
                kwargs.pop("azure_ad_token", None) or
                get_secret("AZURE_AD_TOKEN")
            )

            api_key = (
                api_key or
                litellm.api_key or
                litellm.azure_key or
                get_secret("AZURE_API_KEY")
            )
            ## EMBEDDING CALL
            response = azure_chat_completions.embedding(
                model=model,
                input=input,
                api_base=api_base,
                api_key=api_key,
                api_version=api_version,
                azure_ad_token=azure_ad_token,
                logging_obj=logging,
                timeout=timeout,
                model_response=EmbeddingResponse(), 
                optional_params=optional_params,
                client=client,
                aembedding=aembedding
            )
        elif model in litellm.open_ai_embedding_models or custom_llm_provider == "openai":
            api_base = (
                api_base
                or litellm.api_base
                or get_secret("OPENAI_API_BASE")
                or "https://api.openai.com/v1"
            )
            openai.organization = (
                litellm.organization
                or get_secret("OPENAI_ORGANIZATION")
                or None # default - https://github.com/openai/openai-python/blob/284c1799070c723c6a553337134148a7ab088dd8/openai/util.py#L105
            )
            # set API KEY
            api_key = (
                api_key or
                litellm.api_key or
                litellm.openai_key or
                get_secret("OPENAI_API_KEY")
            )
            api_type = "openai"
            api_version = None


            ## EMBEDDING CALL
            response = openai_chat_completions.embedding(
                model=model,
                input=input,
                api_base=api_base,
                api_key=api_key,
                logging_obj=logging,
                timeout=timeout,
                model_response=EmbeddingResponse(), 
                optional_params=optional_params,
                client=client,
                aembedding=aembedding,
            )
        elif model in litellm.cohere_embedding_models:
            cohere_key = (
                api_key
                or litellm.cohere_key
                or get_secret("COHERE_API_KEY")
                or get_secret("CO_API_KEY")
                or litellm.api_key
            )
            response = cohere.embedding(
                model=model,
                input=input,
                optional_params=optional_params,
                encoding=encoding,
                api_key=cohere_key,
                logging_obj=logging,
                model_response= EmbeddingResponse()

            )
        elif custom_llm_provider == "huggingface":
            api_key = (
                api_key
                or litellm.huggingface_key
                or get_secret("HUGGINGFACE_API_KEY")
                or litellm.api_key
            )
            response = huggingface.embedding(
                model=model,
                input=input,
                encoding=encoding,
                api_key=api_key,
                api_base=api_base,
                logging_obj=logging,
                model_response= EmbeddingResponse()
            )
        elif custom_llm_provider == "bedrock":
            response = bedrock.embedding(
                model=model,
                input=input,
                encoding=encoding,
                logging_obj=logging,
                optional_params=optional_params,
                model_response= EmbeddingResponse()
            )
        elif custom_llm_provider == "sagemaker": 
            response = sagemaker.embedding(
                model=model,
                input=input,
                encoding=encoding,
                logging_obj=logging,
                optional_params=optional_params,
                model_response= EmbeddingResponse(),
                print_verbose=print_verbose
            )
        else:
            args = locals()
            raise ValueError(f"No valid embedding model args passed in - {args}")
        return response
    except Exception as e:
        ## LOGGING
        logging.post_call(
            input=input,
            api_key=api_key,
            original_response=str(e),
        )
        ## Map to OpenAI Exception
        raise exception_type(
            model=model,
            original_exception=e,
            custom_llm_provider="azure" if azure == True else None,
        )


###### Text Completion ################
async def atext_completion(*args, **kwargs):
    """
    Implemented to handle async streaming for the text completion endpoint 
    """
    loop = asyncio.get_event_loop()
    model = args[0] if len(args) > 0 else kwargs["model"]
    ### PASS ARGS TO COMPLETION ### 
    kwargs["acompletion"] = True
    custom_llm_provider = None
    try: 
        # Use a partial function to pass your keyword arguments
        func = partial(text_completion, *args, **kwargs)

        # Add the context to the function
        ctx = contextvars.copy_context()
        func_with_context = partial(ctx.run, func)

        _, custom_llm_provider, _, _ = get_llm_provider(model=model, api_base=kwargs.get("api_base", None))

        if (custom_llm_provider == "openai" 
            or custom_llm_provider == "azure" 
            or custom_llm_provider == "custom_openai"
            or custom_llm_provider == "anyscale"
            or custom_llm_provider == "mistral"
            or custom_llm_provider == "openrouter"
            or custom_llm_provider == "deepinfra"
            or custom_llm_provider == "perplexity"
            or custom_llm_provider == "text-completion-openai"
            or custom_llm_provider == "huggingface"
            or custom_llm_provider == "ollama"
            or custom_llm_provider == "vertex_ai"): # currently implemented aiohttp calls for just azure and openai, soon all. 
            if kwargs.get("stream", False): 
                response = text_completion(*args, **kwargs)
            else:
                # Await normally
                response = await loop.run_in_executor(None, func_with_context)
                if asyncio.iscoroutine(response):
                    response = await response
        else: 
            # Call the synchronous function using run_in_executor
            response =  await loop.run_in_executor(None, func_with_context)
        if kwargs.get("stream", False): # return an async generator
            return _async_streaming(response=response, model=model, custom_llm_provider=custom_llm_provider, args=args)
        else: 
            return response
    except Exception as e: 
        custom_llm_provider = custom_llm_provider or "openai"
        raise exception_type(
                model=model, custom_llm_provider=custom_llm_provider, original_exception=e, completion_kwargs=args,
            )

def text_completion(
    prompt: Union[str, List[Union[str, List[Union[str, List[int]]]]]], # Required: The prompt(s) to generate completions for.
    model: Optional[str]=None,                 # Optional: either `model` or `engine` can be set
    best_of: Optional[int] = None,   # Optional: Generates best_of completions server-side.
    echo: Optional[bool] = None,  # Optional: Echo back the prompt in addition to the completion.
    frequency_penalty: Optional[float] = None, # Optional: Penalize new tokens based on their existing frequency.
    logit_bias: Optional[Dict[int, int]] = None, # Optional: Modify the likelihood of specified tokens.
    logprobs: Optional[int] = None, # Optional: Include the log probabilities on the most likely tokens.
    max_tokens: Optional[int] = None, # Optional: The maximum number of tokens to generate in the completion.
    n: Optional[int] = None,         # Optional: How many completions to generate for each prompt.
    presence_penalty: Optional[float] = None, # Optional: Penalize new tokens based on whether they appear in the text so far.
    stop: Optional[Union[str, List[str]]] = None, # Optional: Sequences where the API will stop generating further tokens.
    stream: Optional[bool] = None, # Optional: Whether to stream back partial progress.
    suffix: Optional[str] = None,   # Optional: The suffix that comes after a completion of inserted text.
    temperature: Optional[float] = None, # Optional: Sampling temperature to use.
    top_p: Optional[float] = None,     # Optional: Nucleus sampling parameter.
    user: Optional[str] = None,     # Optional: A unique identifier representing your end-user.

    # set api_base, api_version, api_key
    api_base: Optional[str] = None,
    api_version: Optional[str] = None,
    api_key: Optional[str] = None,
    model_list: Optional[list] = None, # pass in a list of api_base,keys, etc. 

    # Optional liteLLM function params
    custom_llm_provider: Optional[str] = None,
    *args, 
    **kwargs
):
    global print_verbose
    import copy
    """
    Generate text completions using the OpenAI API.

    Args:
        model (str): ID of the model to use.
        prompt (Union[str, List[Union[str, List[Union[str, List[int]]]]]): The prompt(s) to generate completions for.
        best_of (Optional[int], optional): Generates best_of completions server-side. Defaults to 1.
        echo (Optional[bool], optional): Echo back the prompt in addition to the completion. Defaults to False.
        frequency_penalty (Optional[float], optional): Penalize new tokens based on their existing frequency. Defaults to 0.
        logit_bias (Optional[Dict[int, int]], optional): Modify the likelihood of specified tokens. Defaults to None.
        logprobs (Optional[int], optional): Include the log probabilities on the most likely tokens. Defaults to None.
        max_tokens (Optional[int], optional): The maximum number of tokens to generate in the completion. Defaults to 16.
        n (Optional[int], optional): How many completions to generate for each prompt. Defaults to 1.
        presence_penalty (Optional[float], optional): Penalize new tokens based on whether they appear in the text so far. Defaults to 0.
        stop (Optional[Union[str, List[str]]], optional): Sequences where the API will stop generating further tokens. Defaults to None.
        stream (Optional[bool], optional): Whether to stream back partial progress. Defaults to False.
        suffix (Optional[str], optional): The suffix that comes after a completion of inserted text. Defaults to None.
        temperature (Optional[float], optional): Sampling temperature to use. Defaults to 1.
        top_p (Optional[float], optional): Nucleus sampling parameter. Defaults to 1.
        user (Optional[str], optional): A unique identifier representing your end-user.
    Returns:
        TextCompletionResponse: A response object containing the generated completion and associated metadata.

    Example:
        Your example of how to use this function goes here.
    """
    if "engine" in  kwargs:
        if model==None:
            # only use engine when model not passed
            model = kwargs["engine"]
        kwargs.pop("engine")

    text_completion_response = TextCompletionResponse()

    optional_params: Dict[str, Any] = {}
    # default values for all optional params are none, litellm only passes them to the llm when they are set to non None values
    if best_of is not None:
        optional_params["best_of"] = best_of
    if echo is not None:
        optional_params["echo"] = echo
    if frequency_penalty is not None:
        optional_params["frequency_penalty"] = frequency_penalty
    if logit_bias is not None:
        optional_params["logit_bias"] = logit_bias
    if logprobs is not None:
        optional_params["logprobs"] = logprobs
    if max_tokens is not None:
        optional_params["max_tokens"] = max_tokens
    if n is not None:
        optional_params["n"] = n
    if presence_penalty is not None:
        optional_params["presence_penalty"] = presence_penalty
    if stop is not None:
        optional_params["stop"] = stop
    if stream is not None:
        optional_params["stream"] = stream
    if suffix is not None:
        optional_params["suffix"] = suffix
    if temperature is not None:
        optional_params["temperature"] = temperature
    if top_p is not None:
        optional_params["top_p"] = top_p
    if user is not None:
        optional_params["user"] = user
    if api_base is not None:
        optional_params["api_base"] = api_base
    if api_version is not None:
        optional_params["api_version"] = api_version
    if api_key is not None:
        optional_params["api_key"] = api_key
    if custom_llm_provider is not None:
        optional_params["custom_llm_provider"] = custom_llm_provider

    # get custom_llm_provider
    _, custom_llm_provider, dynamic_api_key, api_base = get_llm_provider(model=model, custom_llm_provider=custom_llm_provider, api_base=api_base) # type: ignore

    if custom_llm_provider == "huggingface":
        # if echo == True, for TGI llms we need to set top_n_tokens to 3
        if echo == True:
            # for tgi llms
            if "top_n_tokens" not in kwargs:
                kwargs["top_n_tokens"] = 3

        # processing prompt - users can pass raw tokens to OpenAI Completion()
        if type(prompt) == list:
            import concurrent.futures
            tokenizer = tiktoken.encoding_for_model("text-davinci-003")
            ## if it's a 2d list - each element in the list is a text_completion() request
            if len(prompt) > 0 and type(prompt[0]) == list:
                responses = [None for x in prompt] # init responses 
                def process_prompt(i, individual_prompt):
                    decoded_prompt = tokenizer.decode(individual_prompt)
                    all_params = {**kwargs, **optional_params}
                    response = text_completion(
                        model=model,
                        prompt=decoded_prompt,
                        num_retries=3,# ensure this does not fail for the batch
                        *args,
                        **all_params,
                    )

                    text_completion_response["id"] = response.get("id", None)
                    text_completion_response["object"] = "text_completion"
                    text_completion_response["created"] = response.get("created", None)
                    text_completion_response["model"] = response.get("model", None)
                    return response["choices"][0]
                with concurrent.futures.ThreadPoolExecutor() as executor:
                    futures = [executor.submit(process_prompt, i, individual_prompt) for i, individual_prompt in enumerate(prompt)]
                    for i, future in enumerate(concurrent.futures.as_completed(futures)):
                        responses[i] = future.result()
                    text_completion_response.choices = responses 

                return text_completion_response
    # else:
    # check if non default values passed in for best_of, echo, logprobs, suffix 
    # these are the params supported by Completion() but not ChatCompletion
    
    # default case, non OpenAI requests go through here
    messages = [{"role": "system", "content": prompt}]
    kwargs.pop("prompt", None)
    response = completion(
        model = model,
        messages=messages,
        *args,
        **kwargs,
        **optional_params,
    )
    if stream == True or kwargs.get("stream", False) == True:
        response = TextCompletionStreamWrapper(completion_stream=response, model=model)
        return response
<<<<<<< HEAD

    if asyncio.iscoroutine(response):
        response = asyncio.run(response)

=======
    if kwargs.get("acompletion", False) == True: 
        return response
>>>>>>> 071283c1
    transformed_logprobs = None
    # only supported for TGI models
    try:
        raw_response = response._hidden_params.get("original_response", None)
        transformed_logprobs = litellm.utils.transform_logprobs(raw_response)
    except Exception as e:
        print_verbose(f"LiteLLM non blocking exception: {e}")
    text_completion_response["id"] = response.get("id", None)
    text_completion_response["object"] = "text_completion"
    text_completion_response["created"] = response.get("created", None)
    text_completion_response["model"] = response.get("model", None)
    text_choices = TextChoices()
    text_choices["text"] = response["choices"][0]["message"]["content"]
    text_choices["index"] = response["choices"][0]["index"]
    text_choices["logprobs"] = transformed_logprobs
    text_choices["finish_reason"] = response["choices"][0]["finish_reason"]
    text_completion_response["choices"] = [text_choices]
    text_completion_response["usage"] = response.get("usage", None)
    return text_completion_response

##### Moderation #######################
def moderation(input: str, api_key: Optional[str]=None):
    # only supports open ai for now
    api_key = (
                api_key or
                litellm.api_key or
                litellm.openai_key or
                get_secret("OPENAI_API_KEY")
            )
    openai.api_key = api_key
    openai.api_type = "open_ai" # type: ignore
    openai.api_version = None
    openai.base_url = "https://api.openai.com/v1/"
    response = openai.moderations.create(input=input)
    return response

##### Image Generation #######################
@client
def image_generation(prompt: str, 
                 model: Optional[str]=None, 
                 n: Optional[int]=None, 
                 quality: Optional[str]=None,
                 response_format: Optional[str]=None,
                 size: Optional[str]=None, 
                 style: Optional[str]=None,
                 user: Optional[str]=None,
                 timeout=600, # default to 10 minutes 
                 api_key: Optional[str]=None,
                 api_base: Optional[str]=None,
                 api_version: Optional[str] = None,
                 litellm_logging_obj=None,
                 custom_llm_provider=None, 
                 **kwargs):
    """
    Maps the https://api.openai.com/v1/images/generations endpoint. 

    Currently supports just Azure + OpenAI. 
    """
    litellm_call_id = kwargs.get("litellm_call_id", None)
    logger_fn = kwargs.get("logger_fn", None)
    proxy_server_request = kwargs.get('proxy_server_request', None)
    model_info = kwargs.get("model_info", None)
    metadata = kwargs.get("metadata", {})

    model_response = litellm.utils.ImageResponse()
    if model is not None or custom_llm_provider is not None: 
        model, custom_llm_provider, dynamic_api_key, api_base = get_llm_provider(model=model, custom_llm_provider=custom_llm_provider, api_base=api_base) # type: ignore
    else: 
        model = "dall-e-2"
        custom_llm_provider = "openai" # default to dall-e-2 on openai 
    openai_params = ["user", "request_timeout", "api_base", "api_version", "api_key", "deployment_id", "organization", "base_url", "default_headers", "timeout", "max_retries", "n", "quality", "size", "style"]
    litellm_params = ["metadata", "aembedding", "caching", "mock_response", "api_key", "api_version", "api_base", "force_timeout", "logger_fn", "verbose", "custom_llm_provider", "litellm_logging_obj", "litellm_call_id", "use_client", "id", "fallbacks", "azure", "headers", "model_list", "num_retries", "context_window_fallback_dict", "roles", "final_prompt_value", "bos_token", "eos_token", "request_timeout", "complete_response", "self", "client", "rpm", "tpm", "input_cost_per_token", "output_cost_per_token", "hf_model_name", "proxy_server_request", "model_info", "preset_cache_key", "caching_groups"]
    default_params = openai_params + litellm_params
    non_default_params = {k: v for k,v in kwargs.items() if k not in default_params} # model-specific params - pass them straight to the model/provider
    optional_params = get_optional_params_image_gen(n=n, 
                                                    quality=quality, 
                                                    response_format=response_format,
                                                    size=size,
                                                    style=style,
                                                    user=user,
                                                    custom_llm_provider=custom_llm_provider,
                                                    **non_default_params)
    logging = litellm_logging_obj
    logging.update_environment_variables(model=model, user=user, optional_params=optional_params, litellm_params={"timeout": timeout, "azure": False, "litellm_call_id": litellm_call_id, "logger_fn": logger_fn, "proxy_server_request": proxy_server_request, "model_info": model_info, "metadata": metadata, "preset_cache_key": None, "stream_response": {}})

    if custom_llm_provider == "azure":
        # azure configs
        api_type = get_secret("AZURE_API_TYPE") or "azure"

        api_base = (
            api_base
            or litellm.api_base
            or get_secret("AZURE_API_BASE")
        )

        api_version = (
            api_version or
            litellm.api_version or
            get_secret("AZURE_API_VERSION")
        )

        api_key = (
            api_key or
            litellm.api_key or
            litellm.azure_key or
            get_secret("AZURE_OPENAI_API_KEY") or
            get_secret("AZURE_API_KEY")
        )

        azure_ad_token = (
            optional_params.pop("azure_ad_token", None) or
            get_secret("AZURE_AD_TOKEN")
        )

        # model_response = azure_chat_completions.image_generation(model=model, prompt=prompt, timeout=timeout, api_key=api_key, api_base=api_base, logging_obj=litellm_logging_obj, optional_params=optional_params, model_response = model_response)
        pass
    elif custom_llm_provider == "openai":
        model_response = openai_chat_completions.image_generation(model=model, prompt=prompt, timeout=timeout, api_key=api_key, api_base=api_base, logging_obj=litellm_logging_obj, optional_params=optional_params, model_response = model_response)

    return model_response

####### HELPER FUNCTIONS ################
## Set verbose to true -> ```litellm.set_verbose = True```
def print_verbose(print_statement):
    try:
        if litellm.set_verbose:
            print(print_statement) # noqa
    except:
        pass

def config_completion(**kwargs):
    if litellm.config_path != None:
        config_args = read_config_args(litellm.config_path)
        # overwrite any args passed in with config args
        return completion(**kwargs, **config_args)
    else:
        raise ValueError(
            "No config path set, please set a config path using `litellm.config_path = 'path/to/config.json'`"
        )

def stream_chunk_builder(chunks: list, messages: Optional[list]=None):
    id = chunks[0]["id"]
    object = chunks[0]["object"]
    created = chunks[0]["created"]
    model = chunks[0]["model"]
    system_fingerprint = chunks[0].get("system_fingerprint", None)
    role = chunks[0]["choices"][0]["delta"]["role"]
    finish_reason = chunks[-1]["choices"][0]["finish_reason"]

    # Initialize the response dictionary
    response = {
        "id": id,
        "object": object,
        "created": created,
        "model": model,
        "system_fingerprint": system_fingerprint,
        "choices": [
            {
                "index": 0,
                "message": {
                    "role": role,
                    "content": ""
                },
                "finish_reason": finish_reason,
            }
        ],
        "usage": {
            "prompt_tokens": 0,  # Modify as needed
            "completion_tokens": 0,  # Modify as needed
            "total_tokens": 0  # Modify as needed
        }
    }

    # Extract the "content" strings from the nested dictionaries within "choices"
    content_list = []
    combined_content = ""
    combined_arguments = ""

    if "tool_calls" in chunks[0]["choices"][0]["delta"] and chunks[0]["choices"][0]["delta"]["tool_calls"] is not None:
        argument_list = []
        delta = chunks[0]["choices"][0]["delta"]
        message = response["choices"][0]["message"]
        message["tool_calls"] = []
        id = None
        name = None
        type = None
        tool_calls_list = []
        prev_index = 0
        prev_id = None
        curr_id = None
        curr_index = 0
        for chunk in chunks:
            choices = chunk["choices"]
            for choice in choices:
                delta = choice.get("delta", {})
                tool_calls = delta.get("tool_calls", "")
                # Check if a tool call is present
                if tool_calls and tool_calls[0].function is not None:
                    if tool_calls[0].id:
                        id = tool_calls[0].id
                        curr_id = id
                        if prev_id is None:
                            prev_id = curr_id
                    if tool_calls[0].index:
                        curr_index = tool_calls[0].index
                    if tool_calls[0].function.arguments:
                        # Now, tool_calls is expected to be a dictionary
                        arguments = tool_calls[0].function.arguments
                        argument_list.append(arguments)
                    if tool_calls[0].function.name: 
                        name = tool_calls[0].function.name
                    if tool_calls[0].type: 
                        type = tool_calls[0].type
            if curr_index != prev_index: # new tool call
                combined_arguments = "".join(argument_list)
                tool_calls_list.append({"id": prev_id, "index": prev_index, "function": {"arguments": combined_arguments, "name": name}, "type": type})
                argument_list = [] # reset 
                prev_index = curr_index
                prev_id = curr_id

        combined_arguments = "".join(argument_list)
        tool_calls_list.append({"id": id, "function": {"arguments": combined_arguments, "name": name}, "type": type})
        response["choices"][0]["message"]["content"] = None 
        response["choices"][0]["message"]["tool_calls"] = tool_calls_list
    elif "function_call" in chunks[0]["choices"][0]["delta"] and chunks[0]["choices"][0]["delta"]["function_call"] is not None:
        argument_list = []
        delta = chunks[0]["choices"][0]["delta"]
        function_call = delta.get("function_call", "")
        function_call_name = function_call.name

        message = response["choices"][0]["message"]
        message["function_call"] = {}
        message["function_call"]["name"] = function_call_name

        for chunk in chunks:
            choices = chunk["choices"]
            for choice in choices:
                delta = choice.get("delta", {})
                function_call = delta.get("function_call", "")
                
                # Check if a function call is present
                if function_call:
                    # Now, function_call is expected to be a dictionary
                    arguments = function_call.arguments
                    argument_list.append(arguments)

        combined_arguments = "".join(argument_list)
        response["choices"][0]["message"]["content"] = None
        response["choices"][0]["message"]["function_call"]["arguments"] = combined_arguments
    else:
        for chunk in chunks:
            choices = chunk["choices"]
            for choice in choices:
                delta = choice.get("delta", {})
                content = delta.get("content", "")
                if content == None:
                    continue # openai v1.0.0 sets content = None for chunks
                content_list.append(content)

        # Combine the "content" strings into a single string || combine the 'function' strings into a single string
        combined_content = "".join(content_list)

        # Update the "content" field within the response dictionary
        response["choices"][0]["message"]["content"] = combined_content
    
    if len(combined_content) > 0:
        completion_output = combined_content
    elif len(combined_arguments) > 0: 
        completion_output = combined_arguments
    else: 
        completion_output = ""
    # # Update usage information if needed
    try:
        response["usage"]["prompt_tokens"] = token_counter(model=model, messages=messages)
    except: # don't allow this failing to block a complete streaming response from being returned
        print_verbose(f"token_counter failed, assuming prompt tokens is 0")
        response["usage"]["prompt_tokens"] = 0
    response["usage"]["completion_tokens"] = token_counter(model=model, text=completion_output)
    response["usage"]["total_tokens"] = response["usage"]["prompt_tokens"] + response["usage"]["completion_tokens"]
    return convert_to_model_response_object(response_object=response, model_response_object=litellm.ModelResponse())<|MERGE_RESOLUTION|>--- conflicted
+++ resolved
@@ -2203,15 +2203,8 @@
     if stream == True or kwargs.get("stream", False) == True:
         response = TextCompletionStreamWrapper(completion_stream=response, model=model)
         return response
-<<<<<<< HEAD
-
-    if asyncio.iscoroutine(response):
-        response = asyncio.run(response)
-
-=======
     if kwargs.get("acompletion", False) == True: 
         return response
->>>>>>> 071283c1
     transformed_logprobs = None
     # only supported for TGI models
     try:
